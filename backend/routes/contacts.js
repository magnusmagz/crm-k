const express = require('express');
const { body, query, validationResult } = require('express-validator');
const { Contact, CustomField, Deal, Note, sequelize } = require('../models');
const { authMiddleware } = require('../middleware/auth');
const { Op } = require('sequelize');
const automationEmitter = require('../services/eventEmitter');
const upload = require('../middleware/upload');
const { parseCSV, getCSVHeaders, validateContactRecord, mapCSVToContact, autoDetectMapping } = require('../utils/csvParser');

const router = express.Router();

// Validation middleware
const validateContact = [
  body('firstName').notEmpty().trim().withMessage('First name is required'),
  body('lastName').notEmpty().trim().withMessage('Last name is required'),
  body('email').optional({ nullable: true, checkFalsy: false }).isEmail().normalizeEmail().withMessage('Invalid email format'),
  body('phone').optional({ nullable: true, checkFalsy: true }).matches(/^[\d\s\-\+\(\)]+$/).withMessage('Invalid phone format'),
  body('company').optional({ nullable: true, checkFalsy: false }).trim(),
  body('position').optional({ nullable: true, checkFalsy: false }).trim(),
  body('tags').optional({ nullable: true, checkFalsy: false }).isArray().withMessage('Tags must be an array'),
  body('notes').optional({ nullable: true, checkFalsy: false }).trim(),
  body('customFields').optional({ nullable: true, checkFalsy: false }).isObject().withMessage('Custom fields must be an object')
];

// Get all contacts for the user with filtering
router.get('/', authMiddleware, async (req, res) => {
  try {
    const {
      search,
      tags,
      sortBy = 'createdAt',
      sortOrder = 'DESC',
      limit = 50,
      offset = 0
    } = req.query;

    const where = { userId: req.user.id };

    // Search functionality
    if (search) {
      where[Op.or] = [
        { firstName: { [Op.iLike]: `%${search}%` } },
        { lastName: { [Op.iLike]: `%${search}%` } },
        { email: { [Op.iLike]: `%${search}%` } },
        { phone: { [Op.iLike]: `%${search}%` } },
        { company: { [Op.iLike]: `%${search}%` } },
        { position: { [Op.iLike]: `%${search}%` } },
        { notes: { [Op.iLike]: `%${search}%` } },
        { tags: { [Op.contains]: [search] } }
      ];
    }

    // Tag filtering
    if (tags) {
      const tagArray = Array.isArray(tags) ? tags : [tags];
      where.tags = { [Op.overlap]: tagArray };
    }

    // First get contacts without deals for better performance
    const contacts = await Contact.findAndCountAll({
      where,
      order: [[sortBy, sortOrder]],
      limit: parseInt(limit),
      offset: parseInt(offset)
    });
    
    // Then get deal counts and values in a single query
    const contactIds = contacts.rows.map(c => c.id);
    const dealStats = await Deal.findAll({
      where: { 
        contactId: contactIds,
        userId: req.user.id 
      },
      attributes: [
        'contactId',
        [Deal.sequelize.fn('COUNT', Deal.sequelize.col('id')), 'dealCount'],
        [Deal.sequelize.fn('SUM', Deal.sequelize.col('value')), 'totalValue'],
        [Deal.sequelize.fn('COUNT', Deal.sequelize.literal("CASE WHEN status = 'won' THEN 1 END")), 'wonDeals'],
        [Deal.sequelize.fn('COUNT', Deal.sequelize.literal("CASE WHEN status = 'open' THEN 1 END")), 'openDeals'],
        [Deal.sequelize.fn('SUM', Deal.sequelize.literal("CASE WHEN status = 'open' THEN value ELSE 0 END")), 'openValue']
      ],
      group: ['contactId'],
      raw: true
    });
    
    // Create a map for quick lookup
    const dealStatsMap = dealStats.reduce((map, stat) => {
      map[stat.contactId] = {
        dealCount: parseInt(stat.dealCount) || 0,
        totalValue: parseFloat(stat.totalValue) || 0,
        wonDeals: parseInt(stat.wonDeals) || 0,
        openDeals: parseInt(stat.openDeals) || 0,
        openValue: parseFloat(stat.openValue) || 0
      };
      return map;
    }, {});
    
    // Add deal stats to contacts
    const contactsWithStats = contacts.rows.map(contact => ({
      ...contact.toJSON(),
      dealStats: dealStatsMap[contact.id] || { dealCount: 0, totalValue: 0, wonDeals: 0, openDeals: 0, openValue: 0 }
    }));

    res.json({
      contacts: contactsWithStats,
      total: contacts.count,
      limit: parseInt(limit),
      offset: parseInt(offset)
    });
  } catch (error) {
    console.error('Get contacts error:', error);
    res.status(500).json({ error: 'Failed to get contacts' });
  }
});

// Get single contact
router.get('/:id', authMiddleware, async (req, res) => {
  try {
    const contact = await Contact.findOne({
      where: {
        id: req.params.id,
        userId: req.user.id
      }
    });

    if (!contact) {
      return res.status(404).json({ error: 'Contact not found' });
    }

    res.json({ contact });
  } catch (error) {
    console.error('Get contact error:', error);
    res.status(500).json({ error: 'Failed to get contact' });
  }
});

// Create new contact
router.post('/', authMiddleware, validateContact, async (req, res) => {
  try {
    const errors = validationResult(req);
    if (!errors.isEmpty()) {
      return res.status(400).json({ errors: errors.array() });
    }

    // Validate custom fields against user's field definitions
    if (req.body.customFields) {
      const customFields = await CustomField.findAll({
        where: { userId: req.user.id }
      });

      for (const field of customFields) {
        const value = req.body.customFields[field.name];
        
        // Check required fields
        if (field.required && !value && value !== 0 && value !== false) {
          return res.status(400).json({ 
            error: `Custom field '${field.label}' is required` 
          });
        }

        // Validate field types
        if (value) {
          switch (field.type) {
            case 'number':
              if (isNaN(value)) {
                return res.status(400).json({ 
                  error: `Custom field '${field.label}' must be a number` 
                });
              }
              break;
            case 'date':
              if (isNaN(Date.parse(value))) {
                return res.status(400).json({ 
                  error: `Custom field '${field.label}' must be a valid date` 
                });
              }
              break;
            case 'url':
              try {
                new URL(value);
              } catch {
                return res.status(400).json({ 
                  error: `Custom field '${field.label}' must be a valid URL` 
                });
              }
              break;
            case 'select':
              if (!field.options.includes(value)) {
                return res.status(400).json({ 
                  error: `Custom field '${field.label}' must be one of: ${field.options.join(', ')}` 
                });
              }
              break;
            case 'checkbox':
              if (typeof value !== 'boolean') {
                return res.status(400).json({ 
                  error: `Custom field '${field.label}' must be true or false` 
                });
              }
              break;
          }
        }
      }
    }

    const contact = await Contact.create({
      ...req.body,
      userId: req.user.id
    });

    // Emit event for automations
    automationEmitter.emitContactCreated(req.user.id, contact.toJSON());

    res.status(201).json({
      message: 'Contact created successfully',
      contact
    });
  } catch (error) {
    console.error('Create contact error:', error);
    res.status(500).json({ error: 'Failed to create contact' });
  }
});

// Update contact
router.put('/:id', authMiddleware, validateContact, async (req, res) => {
  try {
    const errors = validationResult(req);
    if (!errors.isEmpty()) {
      return res.status(400).json({ errors: errors.array() });
    }

    const contact = await Contact.findOne({
      where: {
        id: req.params.id,
        userId: req.user.id
      }
    });

    if (!contact) {
      return res.status(404).json({ error: 'Contact not found' });
    }

    // Validate custom fields (same as create)
    if (req.body.customFields) {
      const customFields = await CustomField.findAll({
        where: { userId: req.user.id }
      });

      for (const field of customFields) {
        const value = req.body.customFields[field.name];
        
        if (field.required && !value && value !== 0 && value !== false) {
          return res.status(400).json({ 
            error: `Custom field '${field.label}' is required` 
          });
        }

        if (value) {
          switch (field.type) {
            case 'number':
              if (isNaN(value)) {
                return res.status(400).json({ 
                  error: `Custom field '${field.label}' must be a number` 
                });
              }
              break;
            case 'date':
              if (isNaN(Date.parse(value))) {
                return res.status(400).json({ 
                  error: `Custom field '${field.label}' must be a valid date` 
                });
              }
              break;
            case 'url':
              try {
                new URL(value);
              } catch {
                return res.status(400).json({ 
                  error: `Custom field '${field.label}' must be a valid URL` 
                });
              }
              break;
            case 'select':
              if (!field.options.includes(value)) {
                return res.status(400).json({ 
                  error: `Custom field '${field.label}' must be one of: ${field.options.join(', ')}` 
                });
              }
              break;
            case 'checkbox':
              if (typeof value !== 'boolean') {
                return res.status(400).json({ 
                  error: `Custom field '${field.label}' must be true or false` 
                });
              }
              break;
          }
        }
      }
    }

    // Track changed fields
    const changedFields = Object.keys(req.body);
    
    await contact.update(req.body);

    // Emit event for automations
    automationEmitter.emitContactUpdated(req.user.id, contact.toJSON(), changedFields);

    res.json({
      message: 'Contact updated successfully',
      contact
    });
  } catch (error) {
    console.error('Update contact error:', error);
    
    // Handle Sequelize validation errors
    if (error.name === 'SequelizeValidationError') {
      const validationErrors = error.errors.map(err => ({
        field: err.path,
        message: err.message
      }));
      return res.status(400).json({ 
        error: 'Validation failed', 
        validationErrors 
      });
    }
    
    res.status(500).json({ error: 'Failed to update contact' });
  }
});

// Delete contact
router.delete('/:id', authMiddleware, async (req, res) => {
  try {
    const result = await Contact.destroy({
      where: {
        id: req.params.id,
        userId: req.user.id
      }
    });

    if (result === 0) {
      return res.status(404).json({ error: 'Contact not found' });
    }

    res.json({ message: 'Contact deleted successfully' });
  } catch (error) {
    console.error('Delete contact error:', error);
    res.status(500).json({ error: 'Failed to delete contact' });
  }
});

// Bulk operations
router.post('/bulk-delete', authMiddleware, 
  body('ids').isArray().notEmpty(),
  async (req, res) => {
    try {
      const errors = validationResult(req);
      if (!errors.isEmpty()) {
        return res.status(400).json({ errors: errors.array() });
      }

      const { ids } = req.body;

      const result = await Contact.destroy({
        where: {
          id: { [Op.in]: ids },
          userId: req.user.id
        }
      });

      res.json({ 
        message: `${result} contacts deleted successfully`,
        deletedCount: result 
      });
    } catch (error) {
      console.error('Bulk delete error:', error);
      res.status(500).json({ error: 'Failed to delete contacts' });
    }
  }
);

// Get all unique tags for the user
router.get('/tags/all', authMiddleware, async (req, res) => {
  try {
    const contacts = await Contact.findAll({
      where: { userId: req.user.id },
      attributes: ['tags']
    });

    const allTags = new Set();
    contacts.forEach(contact => {
      contact.tags.forEach(tag => allTags.add(tag));
    });

    res.json({ tags: Array.from(allTags).sort() });
  } catch (error) {
    console.error('Get tags error:', error);
    res.status(500).json({ error: 'Failed to get tags' });
  }
});

// CSV Import - Parse headers and preview
router.post('/import/preview', authMiddleware, upload.single('file'), async (req, res) => {
  try {
    if (!req.file) {
      return res.status(400).json({ error: 'No file uploaded' });
    }

    // Parse CSV headers
    const headers = await getCSVHeaders(req.file.buffer);
    
    // Parse first 5 rows for preview
    const allRecords = await parseCSV(req.file.buffer);
    const preview = allRecords.slice(0, 5);
    
    // Auto-detect field mapping
    const suggestedMapping = autoDetectMapping(headers);
    
    // Get custom fields for this user
    const customFields = await CustomField.findAll({
      where: { 
        userId: req.user.id,
        entityType: 'contact'
      },
      attributes: ['name', 'label', 'type', 'required']
    });

    res.json({
      headers,
      preview,
      suggestedMapping,
      customFields: customFields.map(cf => ({
        name: cf.name,
        label: cf.label,
        type: cf.type,
        required: cf.required
      })),
      totalRows: allRecords.length
    });
  } catch (error) {
    console.error('CSV preview error:', error);
    res.status(500).json({ error: 'Failed to parse CSV file' });
  }
});

// CSV Import - Process and create contacts
router.post('/import', authMiddleware, upload.single('file'), async (req, res) => {
  try {
    if (!req.file) {
      return res.status(400).json({ error: 'No file uploaded' });
    }

    const { fieldMapping, duplicateStrategy = 'skip' } = req.body;
    
    if (!fieldMapping) {
      return res.status(400).json({ error: 'Field mapping is required' });
    }

    const mapping = JSON.parse(fieldMapping);

    // Parse CSV
    const records = await parseCSV(req.file.buffer);
    
    // Get custom field definitions
    const customFields = await CustomField.findAll({
      where: { 
        userId: req.user.id,
        entityType: 'contact'
      }
    });

    const results = {
      created: 0,
      updated: 0,
      skipped: 0,
      errors: []
    };

    // Process records in batches
    const batchSize = 100;
    for (let i = 0; i < records.length; i += batchSize) {
      const batch = records.slice(i, i + batchSize);
      
      const processPromises = batch.map(async (record, index) => {
        const rowIndex = i + index + 2; // +2 for header row and 1-based indexing
        
        try {
          // Map CSV fields to contact fields
          const contactData = mapCSVToContact(record, mapping, customFields);
          
          // Add user ID
          contactData.userId = req.user.id;
          
          // Validate required fields
          if (!contactData.firstName || !contactData.lastName) {
            results.errors.push({
              row: rowIndex,
              error: 'First name and last name are required'
            });
            results.skipped++;
            return;
          }

          // Check for duplicates based on email (case-insensitive)
          if (contactData.email) {
            const existingContact = await Contact.findOne({
              where: {
                [Op.and]: [
                  sequelize.where(
                    sequelize.fn('LOWER', sequelize.col('email')),
                    contactData.email.toLowerCase()
                  ),
                  { userId: req.user.id }
                ]
              }
            });

            if (existingContact) {
              if (duplicateStrategy === 'skip') {
                results.skipped++;
                return;
              } else if (duplicateStrategy === 'update') {
                await existingContact.update(contactData);
                results.updated++;
                
                // Emit update event
                automationEmitter.emitContactUpdated(
                  req.user.id, 
                  existingContact.toJSON(), 
                  Object.keys(contactData)
                );
                return;
              }
              // If strategy is 'create', continue to create new contact
            }
          }

          // Validate custom fields
          if (contactData.customFields) {
            for (const field of customFields) {
              const value = contactData.customFields[field.name];
              
              if (field.required && !value) {
                results.errors.push({
                  row: rowIndex,
                  error: `Custom field '${field.label}' is required`
                });
                results.skipped++;
                return;
              }

              // Type validation
              if (value) {
                switch (field.type) {
                  case 'number':
                    if (isNaN(value)) {
                      results.errors.push({
                        row: rowIndex,
                        error: `Custom field '${field.label}' must be a number`
                      });
                      results.skipped++;
                      return;
                    }
                    contactData.customFields[field.name] = parseFloat(value);
                    break;
                  case 'checkbox':
                    contactData.customFields[field.name] = 
                      value === 'true' || value === '1' || value === 'yes';
                    break;
                  case 'date':
                    if (isNaN(Date.parse(value))) {
                      results.errors.push({
                        row: rowIndex,
                        error: `Custom field '${field.label}' must be a valid date`
                      });
                      results.skipped++;
                      return;
                    }
                    break;
                }
              }
            }
          }

          // Create contact
          const contact = await Contact.create(contactData);
          results.created++;
          
          // Emit creation event
          automationEmitter.emitContactCreated(req.user.id, contact.toJSON());
          
        } catch (error) {
          console.error(`Error processing row ${rowIndex}:`, error);
          results.errors.push({
            row: rowIndex,
            error: error.message || 'Unknown error'
          });
          results.skipped++;
        }
      });

      await Promise.all(processPromises);
    }

    res.json({
      message: 'Import completed',
      results,
      totalProcessed: records.length
    });

  } catch (error) {
    console.error('CSV import error:', error);
    res.status(500).json({ error: 'Failed to import contacts' });
  }
});

// Search for duplicate contacts
router.get('/duplicates', authMiddleware, async (req, res) => {
  try {
    const { search } = req.query;
    
    if (!search || search.trim().length < 2) {
      return res.status(400).json({ error: 'Search query must be at least 2 characters' });
    }

    const searchTerm = search.trim().toLowerCase();
    
    // Search by email (exact match) or name (fuzzy match)
    const contacts = await Contact.findAll({
      where: {
        userId: req.user.id,
        [Op.or]: [
          // Email exact match (case-insensitive)
          sequelize.where(
            sequelize.fn('LOWER', sequelize.col('email')),
            searchTerm
          ),
          // Email contains
          { email: { [Op.iLike]: `%${searchTerm}%` } },
          // Name fuzzy match
          sequelize.where(
            sequelize.fn('LOWER', 
              sequelize.fn('CONCAT', 
                sequelize.col('firstName'), 
                ' ', 
                sequelize.col('lastName')
              )
            ),
            { [Op.like]: `%${searchTerm}%` }
          ),
          // First name only
          { firstName: { [Op.iLike]: `%${searchTerm}%` } },
          // Last name only
          { lastName: { [Op.iLike]: `%${searchTerm}%` } }
        ]
      },
      order: [['createdAt', 'DESC']],
      limit: 50
    });

    // Get deal counts for each contact
    const contactIds = contacts.map(c => c.id);
    const dealCounts = await Deal.findAll({
      where: { 
        contactId: contactIds,
        userId: req.user.id 
      },
      attributes: [
        'contactId',
        [Deal.sequelize.fn('COUNT', Deal.sequelize.col('id')), 'dealCount']
      ],
      group: ['contactId'],
      raw: true
    });
    
    const dealCountMap = dealCounts.reduce((map, stat) => {
      map[stat.contactId] = parseInt(stat.dealCount) || 0;
      return map;
    }, {});

    // Add deal count to contacts
    const contactsWithStats = contacts.map(contact => ({
      ...contact.toJSON(),
      dealCount: dealCountMap[contact.id] || 0
    }));

    res.json({ 
      contacts: contactsWithStats,
      query: search
    });
  } catch (error) {
    console.error('Search duplicates error:', error);
    res.status(500).json({ error: 'Failed to search for duplicates' });
  }
});

// Merge contacts
router.post('/merge', authMiddleware, async (req, res) => {
  const transaction = await sequelize.transaction();
  
  try {
    const { masterId, mergeIds } = req.body;
    
    if (!masterId || !mergeIds || !Array.isArray(mergeIds) || mergeIds.length === 0) {
      return res.status(400).json({ 
        error: 'Master contact ID and array of merge IDs are required' 
      });
    }

    // Ensure master is not in merge list
    if (mergeIds.includes(masterId)) {
      return res.status(400).json({ 
        error: 'Master contact cannot be in the merge list' 
      });
    }

    // Get all contacts (master + merge targets)
    const allIds = [masterId, ...mergeIds];
    const contacts = await Contact.findAll({
      where: {
        id: { [Op.in]: allIds },
        userId: req.user.id
      },
      transaction
    });

    // Verify all contacts exist and belong to user
    if (contacts.length !== allIds.length) {
      await transaction.rollback();
      return res.status(404).json({ error: 'One or more contacts not found' });
    }

    // Find master contact
    const masterContact = contacts.find(c => c.id === masterId);
    const mergeContacts = contacts.filter(c => c.id !== masterId);

    // Merge data into master (only fill empty fields)
    const updates = {};
    const fieldsToMerge = ['email', 'phone', 'company', 'position', 'notes'];
    
    for (const field of fieldsToMerge) {
      if (!masterContact[field] || masterContact[field] === '') {
        // Find first non-empty value from merge contacts
        for (const mergeContact of mergeContacts) {
          if (mergeContact[field] && mergeContact[field] !== '') {
            updates[field] = mergeContact[field];
            break;
          }
        }
      }
    }

    // Merge notes (concatenate if both have notes)
    if (masterContact.notes) {
      const additionalNotes = mergeContacts
        .filter(c => c.notes && c.notes !== '')
        .map(c => c.notes);
      
      if (additionalNotes.length > 0) {
        updates.notes = [masterContact.notes, ...additionalNotes].join('\n\n---\n\n');
      }
    }

    // Merge tags (combine unique tags)
    const allTags = new Set(masterContact.tags || []);
    mergeContacts.forEach(contact => {
      (contact.tags || []).forEach(tag => allTags.add(tag));
    });
    if (allTags.size > 0) {
      updates.tags = Array.from(allTags);
    }

    // Merge custom fields (only fill empty fields)
    const customFieldUpdates = { ...(masterContact.customFields || {}) };
    mergeContacts.forEach(contact => {
      if (contact.customFields) {
        Object.entries(contact.customFields).forEach(([key, value]) => {
          if (!customFieldUpdates[key] && value) {
            customFieldUpdates[key] = value;
          }
        });
      }
    });
    if (Object.keys(customFieldUpdates).length > 0) {
      updates.customFields = customFieldUpdates;
    }

    // Update master contact if there are changes
    if (Object.keys(updates).length > 0) {
      await masterContact.update(updates, { transaction });
    }

    // Reassign all deals from merge contacts to master
    await Deal.update(
      { contactId: masterId },
      {
        where: {
          contactId: { [Op.in]: mergeIds },
          userId: req.user.id
        },
        transaction
      }
    );

    // Reassign all notes from merge contacts to master
    await Note.update(
      { contactId: masterId },
      {
        where: {
          contactId: { [Op.in]: mergeIds },
          userId: req.user.id
        },
        transaction
      }
    );

    // Delete merged contacts
    await Contact.destroy({
      where: {
        id: { [Op.in]: mergeIds },
        userId: req.user.id
      },
      transaction
    });

    await transaction.commit();

    // Get updated master contact with deal count
    const updatedMaster = await Contact.findOne({
      where: { id: masterId, userId: req.user.id }
    });

    const dealCount = await Deal.count({
      where: { contactId: masterId, userId: req.user.id }
    });

    res.json({
      message: `Successfully merged ${mergeIds.length} contacts into master contact`,
      contact: {
        ...updatedMaster.toJSON(),
        dealCount
      },
      mergedCount: mergeIds.length
    });

  } catch (error) {
    await transaction.rollback();
    console.error('Merge contacts error:', error);
    res.status(500).json({ error: 'Failed to merge contacts' });
  }
});

<<<<<<< HEAD
=======
// Export contacts to CSV
router.get('/export', authMiddleware, async (req, res) => {
  try {
    const {
      fields = 'firstName,lastName,email,phone,company,position',
      search,
      tags,
      sortBy = 'createdAt',
      sortOrder = 'DESC',
      format = 'csv'
    } = req.query;

    // Parse fields
    const requestedFields = fields.split(',').map(f => f.trim());
    
    // Build query with same filters as the GET / endpoint
    const where = { userId: req.user.id };

    // Search functionality
    if (search) {
      where[Op.or] = [
        { firstName: { [Op.iLike]: `%${search}%` } },
        { lastName: { [Op.iLike]: `%${search}%` } },
        { email: { [Op.iLike]: `%${search}%` } },
        { phone: { [Op.iLike]: `%${search}%` } },
        { company: { [Op.iLike]: `%${search}%` } },
        { position: { [Op.iLike]: `%${search}%` } },
        { notes: { [Op.iLike]: `%${search}%` } },
        { tags: { [Op.contains]: [search] } }
      ];
    }

    // Tag filtering
    if (tags) {
      const tagArray = tags.split(',').map(tag => tag.trim());
      where.tags = { [Op.contains]: tagArray };
    }

    // Fetch contacts with a limit of 10,000
    const contacts = await Contact.findAll({
      where,
      order: [[sortBy, sortOrder]],
      limit: 10000,
      raw: true
    });

    // Get custom fields for the user
    const customFields = await CustomField.findAll({
      where: { 
        userId: req.user.id,
        entityType: 'contact'
      },
      order: [['order', 'ASC']]
    });

    // Build CSV field definitions
    const csvFields = [];
    const fieldMap = {
      firstName: 'First Name',
      lastName: 'Last Name',
      email: 'Email',
      phone: 'Phone',
      company: 'Company',
      position: 'Position',
      tags: 'Tags',
      notes: 'Notes',
      createdAt: 'Created Date',
      updatedAt: 'Updated Date'
    };

    // Add standard fields
    requestedFields.forEach(field => {
      if (fieldMap[field]) {
        csvFields.push({
          label: fieldMap[field],
          value: (row) => {
            if (field === 'tags') {
              return Array.isArray(row.tags) ? row.tags.join(', ') : '';
            }
            if (field === 'createdAt' || field === 'updatedAt') {
              return row[field] ? new Date(row[field]).toISOString() : '';
            }
            return row[field] || '';
          }
        });
      }
    });

    // Add custom fields
    customFields.forEach(customField => {
      const fieldKey = `customFields.${customField.name}`;
      if (requestedFields.includes(fieldKey)) {
        csvFields.push({
          label: customField.label,
          value: (row) => {
            const value = row.customFields?.[customField.name];
            if (value === null || value === undefined) return '';
            if (customField.type === 'checkbox') return value ? 'Yes' : 'No';
            if (customField.type === 'date' && value) {
              return new Date(value).toISOString().split('T')[0];
            }
            return String(value);
          }
        });
      }
    });

    // Generate CSV using the csvExporter utility
    const { generateCSV } = require('../utils/csvExporter');
    
    // Transform data for CSV generation
    const csvData = contacts.map(contact => {
      const row = {};
      csvFields.forEach(field => {
        row[field.label] = field.value(contact);
      });
      return row;
    });

    const csv = generateCSV(csvData);

    // Set response headers
    const filename = `contacts-export-${new Date().toISOString().split('T')[0]}.csv`;
    res.setHeader('Content-Type', 'text/csv');
    res.setHeader('Content-Disposition', `attachment; filename="${filename}"`);
    res.setHeader('X-Total-Count', contacts.length.toString());

    res.send(csv);

  } catch (error) {
    console.error('Export error:', error);
    res.status(500).json({ error: 'Failed to export contacts' });
  }
});

>>>>>>> 0b9155e2
module.exports = router;<|MERGE_RESOLUTION|>--- conflicted
+++ resolved
@@ -852,8 +852,6 @@
   }
 });
 
-<<<<<<< HEAD
-=======
 // Export contacts to CSV
 router.get('/export', authMiddleware, async (req, res) => {
   try {
@@ -989,5 +987,4 @@
   }
 });
 
->>>>>>> 0b9155e2
 module.exports = router;